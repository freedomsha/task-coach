--- conflicted
+++ resolved
@@ -473,12 +473,6 @@
                     viewerClass=viewer.EffortViewer, **kwargs),
             ViewViewer(menuText=_('&Note'),
                    helpText=_('Open a new tab with a viewer that displays notes'),
-<<<<<<< HEAD
-                   viewerClass=viewer.NoteViewer, **kwargs),
-            ViewViewer(menuText=_('&Dependency Graph'),
-                       helpText=_('Open a new tab with a viewer that dependencies between weighted tasks over time'),
-                       viewerClass=viewer.TaskInterdepsViewer, **kwargs)]
-=======
                    viewerClass=viewer.NoteViewer, **kwargs)]
         try:
             import igraph
@@ -488,7 +482,6 @@
             viewViewerCommands.append(ViewViewer(menuText=_('&Dependency Graph'),
                           helpText=_('Open a new tab with a viewer that dependencies between weighted tasks over time'),
                           viewerClass=viewer.TaskInterdepsViewer, **kwargs))
->>>>>>> ef727096
         self.appendUICommands(*viewViewerCommands)
        
                                       
